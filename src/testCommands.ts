--- conflicted
+++ resolved
@@ -4,11 +4,8 @@
 import { Disposable, Event, EventEmitter } from "vscode";
 import { AppInsightsClient } from "./appInsightsClient";
 import { Executor } from "./executor";
-<<<<<<< HEAD
 import { discoverTests } from "./testDiscovery";
-=======
 import { Logger } from "./logger";
->>>>>>> 6d277fc1
 import { TestNode } from "./testNode";
 import { TestResultsFile } from "./testResultsFile";
 import { Utility } from "./utility";
@@ -54,36 +51,9 @@
     public discoverTests() {
         this.evaluateTestDirectory();
 
-<<<<<<< HEAD
         discoverTests(this.testDirectoryPath, this.getDotNetTestOptions())
             .then((result) => this.onNewTestDiscoveryEmitter.fire(result))
             .catch(() => this.onNewTestDiscoveryEmitter.fire([]));
-=======
-        const command = `dotnet test -t -v=q${this.getDotNetTestOptions()}`;
-
-        Logger.Log(`Executing ${command}`);
-
-        Executor.exec(command, (err, stdout, stderr) => {
-            if (err) {
-                this.onNewTestDiscoveryEmitter.fire([]);
-                return;
-            }
-
-            const results = stdout
-            .split(/[\r\n]+/g)
-            /*
-             * The dotnet-cli prefixes all discovered unit tests
-             * with whitespace. We can use this to drop any lines of
-             * text that are not relevant, even in complicated project
-             * structures.
-             **/
-            .filter((item) => item && item.startsWith("  "))
-            .sort((a, b) => a > b ? 1 : b > a ? - 1 : 0)
-            .map((item) => item.trim());
-
-            this.onNewTestDiscoveryEmitter.fire(results);
-        }, this.testDirectoryPath);
->>>>>>> 6d277fc1
     }
 
     public get onNewTestDiscovery(): Event<string[]> {
