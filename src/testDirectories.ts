import * as fs from "fs";
import * as glob from "glob";
import * as path from "path";
import * as vscode from "vscode";
import { Logger } from "./logger";
import { Utility } from "./utility";

export class TestDirectories {

    private directories: string[];
    private testsForDirectory: { dir: string, name: string }[];

    public parseTestDirectories() {

        if (!vscode.workspace || !vscode.workspace.workspaceFolders) {
            return;
        }

        const testDirectoryGlob = Utility.getConfiguration().get<string>("testProjectPath");

        const matchingDirs = [];

        vscode.workspace.workspaceFolders.forEach((folder) => {

            const globPattern = folder.uri.fsPath.replace("\\", "/") + "/" + testDirectoryGlob;

            Logger.Log(`Finding projects for pattern ${globPattern}`);

            const matchingDirsForWorkspaceFolder = glob.sync(globPattern);

            matchingDirs.push(...matchingDirsForWorkspaceFolder);

            Logger.Log(`Found ${matchingDirsForWorkspaceFolder.length} matches for pattern in folder ${folder.uri.fsPath}`);
        });

        this.directories = evaluateTestDirectories(matchingDirs);
    }

    public addTestsForDirectory(testsForDirectory) {
        this.testsForDirectory = this.testsForDirectory.concat(testsForDirectory);
    }

    public clearTestsForDirectory() {
        this.testsForDirectory = [];
    }

    public getFirstTestForDirectory(directory: string): string {
        return this
            .testsForDirectory
            .find((t) => t.dir === directory).name;
    }

    public getTestDirectories(testName?: string): string[] {

        if (testName && testName !== "") {
            const dirForTestName = this
                .testsForDirectory
                .filter((t) => t.name.startsWith(testName))
                .map((t) => t.dir);

            return [...new Set(dirForTestName)];
        }

        return this.directories;
    }

<<<<<<< HEAD
    public removeTestDirectory(directory: string) {
        this.directories = this.directories.filter((dir) => dir !== directory);
        Logger.LogWarning(`Removed directory ${directory} due to it not containing any tests`);
    }
}
function evaluateTestDirectories(testDirectories: string[]): string[] {
    const directories = [];
    const directoriesSet = new Set<string>();

    for (let testProjectFullPath of testDirectories) {
        Logger.Log(`Evaluating match ${testProjectFullPath}`);
=======
    private evaluateTestDirectory(testProjectFullPath: string): void {
>>>>>>> 4d71f133

        if (!fs.existsSync(testProjectFullPath)) {
            Logger.LogWarning(`Path ${testProjectFullPath} is not valid`);
        } else {

            if (fs.lstatSync(testProjectFullPath).isFile()) {
                testProjectFullPath = path.dirname(testProjectFullPath);
            }

            if (glob.sync(`${testProjectFullPath}/+(*.csproj|*.sln|*.fsproj)`).length < 1) {
                Logger.LogWarning(`Skipping path ${testProjectFullPath} since it does not contain something we can build (.sln, .csproj, .fsproj)`);
            } else if (!directoriesSet.has(testProjectFullPath)) {
                Logger.Log(`Adding directory ${testProjectFullPath}`);
                directories.push(testProjectFullPath);
                directoriesSet.add(testProjectFullPath);
            }
        }
    }
    return directories;
}<|MERGE_RESOLUTION|>--- conflicted
+++ resolved
@@ -8,7 +8,7 @@
 export class TestDirectories {
 
     private directories: string[];
-    private testsForDirectory: { dir: string, name: string }[];
+    private testsForDirectory: Array<{ dir: string, name: string }>;
 
     public parseTestDirectories() {
 
@@ -64,11 +64,6 @@
         return this.directories;
     }
 
-<<<<<<< HEAD
-    public removeTestDirectory(directory: string) {
-        this.directories = this.directories.filter((dir) => dir !== directory);
-        Logger.LogWarning(`Removed directory ${directory} due to it not containing any tests`);
-    }
 }
 function evaluateTestDirectories(testDirectories: string[]): string[] {
     const directories = [];
@@ -76,9 +71,6 @@
 
     for (let testProjectFullPath of testDirectories) {
         Logger.Log(`Evaluating match ${testProjectFullPath}`);
-=======
-    private evaluateTestDirectory(testProjectFullPath: string): void {
->>>>>>> 4d71f133
 
         if (!fs.existsSync(testProjectFullPath)) {
             Logger.LogWarning(`Path ${testProjectFullPath} is not valid`);
